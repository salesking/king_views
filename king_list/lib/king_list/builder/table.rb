module KingList
  module Builder
    class Table

      attr_accessor :mode, :current_record, :current_column_number, :number_of_columns, :sorting

      def initialize(template, collection, &block)
        @template = template
        @collection = collection
      end

      def start_row(data)
        self.current_column_number = 0
        self.current_record = data
      end

      # Build a column for a table
      #
      # ==== Parameter
      # field_name<Symbol>:: Name of the object attribute (db column) to show in this column
      # options<Hash{Hash, Symbol=>String}>:: A bunch of options to customize the th, td or content of the column
      #
      # ==== Options hash:
      #   :object   => The record to use. If not set, the current_object is used
      #   :value    => cell content (if not set, it will be determined by calling field_name on object/current_record) => @client.name
      #   :link     => if set, the value is wrapped in a link_to with the given link (if TRUE, the current object is used)
      #   :row_link => if set, the value is wrapped in a link_to with the given link (if TRUE, the current object is used)
      #   :title    => text for column title. If not set, the title is created automaticaly
      #   :sort_fields => optional fields for order_by (if the column field does not exist in the database)
      #   :sorting  => false to prevent sorting on this column
      #   :th_options{Symbol=>String}:: options for the <th>
      #       :class:: the class to set on the th
      #   :td_options{Symbol=>String}:: options for the <td>
      #     :class:: the class to set on the th
      #   :class    => class as Symbol or String used on TH and TD used f.ex. for alignment.
      def column(field_name, options = {})
        options = options.deep_clone # for not changing outer variable
        th_options = options[:th_options] || {}
        td_options = options[:td_options] || {}

        # Use given object from options (or current_record as default)
        object = options.has_key?(:object) ? options.delete(:object) : current_record

        # :class given so add to TH and TD f.ex cell alignment :class=>'rgt'
        if css_class = options.delete(:class)
          (th_options[:class] ||= '') << " #{css_class}"
          (td_options[:class] ||= '') << " #{css_class}"
        end

        self.current_column_number += 1

        case mode
          when :counter
            self.number_of_columns ||= 0
            self.number_of_columns += 1
            nil

          when :header
            # Take option or translate column title
            title_text = options[:title] || object.class.human_attribute_name(field_name.to_s)

            # whole table has sorting enabled and current column has NOT :sorting=>false
            # => put sorting link into header
            if sorting && (options.delete(:sorting) != false)
              # Use given sort_fields or try to detect them automatic
              sort_fields = options.delete(:sort_fields) || object.class.table_name + '.' + field_name.to_s
              # Convert to comma separated string if it is an array
              sort_fields = sort_fields.join(',') if sort_fields.is_a?(Array)
              # Swap ASC/DESC on every click of the same column title
              sort = (@template.params[:sort] == "ASC") ? 'DESC' : 'ASC'
              # Now build the title
              title = @template.link_to(title_text, @template.change_params(:sort_by => sort_fields, :sort => sort))
              # if current sorting use class for css up/down image
              if @template.params[:sort_by] == sort_fields
                (th_options[:class] ||= '') << ( sort=='DESC' ? ' sortup' : ' sortdown')
              end
            else
              # otherwise just plain text (no sorting link)
              title = title_text
            end
            # mark the first and last columns with css classes
            if self.current_column_number == 1
              (th_options[:class] ||= '') << ' first'
            elsif self.current_column_number == self.number_of_columns
              (th_options[:class] ||= '') << ' last'
            end
<<<<<<< HEAD
            @template.capture_haml do
              @template.haml_tag(:th, title.to_s, th_options)
            end
=======
           @template.capture_haml do
            @template.haml_tag(:th, title.to_s, th_options)
          end
>>>>>>> 5de53555

          when :content
            # Use given value (or formatted value as default)
            value = options.delete(:value) || @template.strfval(object, field_name, value)

            # If link option is set, then link to this
            # === Example            #
            # :link => true : uses current object show link
            # :link => nil or blank no linking
            if link = options.delete(:link)
              # link to current_oject if true given
              link = object if link == true
              # link and linked text is present else leave col text empty
              value = (!value.blank? && !link.blank?) ? @template.link_to(value, link) : ''
            end

            # If row_link option is set, then link to the current object
            if row_link = options.delete(:row_link)
              row_link = object if row_link == true
              value = @template.link_to(value, row_link) unless value.blank?

              # Set a css class for the <td>, so it can be found via JavaScript
              # and an onclick-event can be installed (TODO)
              td_options.merge!(:class => 'row_link')
            end
            @template.capture_haml do
              "<td #{td_options.collect{|k,v| "#{k}='#{v}'" }.join(' ') } >#{value.to_s}</td>"
            end
        end # case mode
      end



      #build a table column which holds action links (edit/del/show/..) for each record
      #is used for table listings ex. on index pages
      #get a block containing multiple #action_
      # ===Example haml
      # - t.action_column do
      #   = action_icon :edit, edit_path(person)
      #   = action_icon :delete, destroy_path(person)
      def action_column(options={}, &block)
        self.current_column_number += 1

        case mode
          when :counter
            self.number_of_columns ||= 0
            self.number_of_columns += 1
            nil
          when :header
            options = { :align => :left }
            if self.current_column_number == 1
              options[:class] = 'first'
            elsif self.current_column_number == self.number_of_columns
              options[:class] = 'last'
            end

            @template.haml_tag :th, options do
              @template.haml_concat I18n.t(:'link.actions')
            end
          when :content
            td_options = options[:td_options] || {}
            td_options[:class] = td_options[:class].to_a || []
            td_options[:class] << 'actions'
            @template.haml_tag :td, td_options do
              @template.haml_tag :ul, :class => 'actions' do
                @template.haml_concat @template.capture_haml(&block)
              end
            end
        end
      end

    end #TableBuilder
  end # module
end # module<|MERGE_RESOLUTION|>--- conflicted
+++ resolved
@@ -84,15 +84,9 @@
             elsif self.current_column_number == self.number_of_columns
               (th_options[:class] ||= '') << ' last'
             end
-<<<<<<< HEAD
             @template.capture_haml do
               @template.haml_tag(:th, title.to_s, th_options)
             end
-=======
-           @template.capture_haml do
-            @template.haml_tag(:th, title.to_s, th_options)
-          end
->>>>>>> 5de53555
 
           when :content
             # Use given value (or formatted value as default)
