--- conflicted
+++ resolved
@@ -113,16 +113,10 @@
               td_options.merge!(:class => 'row_link')
             end
             @template.capture_haml do
-<<<<<<< HEAD
-              @template.haml_tag(:td, value.to_s, td_options)
-=======
               "<td #{td_options.collect{|k,v| "#{k}='#{v}'" }.join(' ') } >#{value.to_s}</td>"
->>>>>>> 015c3b42
             end
         end # case mode
       end
-
-
 
       #build a table column which holds action links (edit/del/show/..) for each record
       #is used for table listings ex. on index pages
